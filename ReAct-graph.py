import gradio as gr
import os
import json
import base64
import re
import io
import uuid
from azure.core.credentials import AzureKeyCredential
from langchain_azure_ai.chat_models import AzureAIChatCompletionsModel
from langchain_core.messages import HumanMessage, SystemMessage, AIMessage
from dotenv import load_dotenv
from pydantic import BaseModel, Field
from enum import Enum
from typing import Literal, Dict, List, Any, TypedDict, Annotated, Union, Type, Optional, Tuple
import operator
from langchain_core.runnables import RunnablePassthrough, RunnableLambda
from langgraph.graph import StateGraph, END
<<<<<<< HEAD
from models import GraphState, RouterInitialDecision, RouterDecision, ButtonList, CheckboxList, ComboboxList, IconList, SwitchList, TextboxList, URLList, CalendarList, Button, Checkbox, Combobox, Icon, Switch, Textbox, URL, Calendar, CheckboxPayload

=======
from models import GraphState, RouterInitialDecision, RouterDecision, ButtonList, CheckboxList, ComboboxList, IconList, SwitchList, TextboxList, URLList, CalendarList, Button, Checkbox, Combobox, Icon, Switch, Textbox, URL, Calendar
from PIL import Image
>>>>>>> ad01360e
 
from langchain_core.prompts import ChatPromptTemplate

# Load environment variables from .env file
load_dotenv()

# Get Azure OpenAI API credentials from environment variables
llm_model_name = os.getenv("VLM_MODEL_NAME")
llm_api_key = os.getenv("AZURE_LLAMA_4_MAVERICK_17B_API_KEY")
llm_11b_api_key = os.getenv("AZURE_LLAMA_11B_VISION_API_KEY")
llm_endpoint = os.getenv("VLM_END_POINT")
llm_api_version = os.getenv("LM_API_VERSION")

# Loading prompts from their corresponding txt files and setting them to a dictionary.
def load_prompt_from_file(filepath):
    """Loads a prompt from a text file."""
    try:
        with open(filepath, "r", encoding="utf-8") as f:
            return f.read().strip()
    except FileNotFoundError:
        print(f"Error: File not found at {filepath}")
        return None
    except Exception as e:
        print(f"Error reading file {filepath}: {e}")
        return None

# Define the directory where the prompt files are stored.  Adjust if needed.
PROMPT_DIR = "agent-prompts"

# System prompt mapping
SYSTEM_PROMPTS = {
    "Calendar": load_prompt_from_file(os.path.join(PROMPT_DIR, "calendar_system_prompt.txt")),
    "Icon": load_prompt_from_file(os.path.join(PROMPT_DIR, "icon_system_prompt.txt")),
    "Combobox": load_prompt_from_file(os.path.join(PROMPT_DIR, "combobox_system_prompt.txt")),
    "Url": load_prompt_from_file(os.path.join(PROMPT_DIR, "url_system_prompt.txt")),
    "Button": load_prompt_from_file(os.path.join(PROMPT_DIR, "button_system_prompt.txt")),
    "Textbox": load_prompt_from_file(os.path.join(PROMPT_DIR, "textbox_system_prompt.txt")),
    "Checkbox": load_prompt_from_file(os.path.join(PROMPT_DIR, "checkbox_system_prompt.txt")),
    "Switch": load_prompt_from_file(os.path.join(PROMPT_DIR, "switch_system_prompt.txt")),
    "Router": load_prompt_from_file(os.path.join(PROMPT_DIR, "router_system_prompt.txt")),
}

def initialize_model(use_90b=True, json_response=True):
    """Initialize the Azure AI Chat model with the appropriate API key."""
    api_key = llm_api_key if use_90b else llm_11b_api_key
    
    kwargs = {}
    if json_response:
        kwargs["response_format"] = {"type": "json_object"}
    
    model = AzureAIChatCompletionsModel(
        model_name=llm_model_name,  
        endpoint=llm_endpoint,
        credential=AzureKeyCredential(api_key),
        api_version=llm_api_version,
        **kwargs
    )
    return model

# Function to extract JSON from text
def extract_json(text):
    """Extract JSON object from text that might contain additional content."""
    # Try to find JSON with regex pattern matching
    json_pattern = r'({[\s\S]*})'
    match = re.search(json_pattern, text)
    
    if match:
        json_str = match.group(1)
        try:
            # Try to parse as JSON
            return json.loads(json_str)
        except json.JSONDecodeError:
            pass
    
    # If the above failed, try a more aggressive approach
    # Look for any text between curly braces
    braces_pattern = r'{[^{}]*}'
    matches = re.findall(braces_pattern, text)
    
    for potential_json in matches:
        try:
            # Make sure it's valid JSON
            return json.loads(potential_json)
        except json.JSONDecodeError:
            continue
    
    # If all else fails, try to find and fix common JSON issues
    # Example: replace single quotes with double quotes
    fixed_text = text.replace("'", '"')
    
    # Try to find and parse JSON one more time
    match = re.search(json_pattern, fixed_text)
    if match:
        json_str = match.group(1)
        try:
            return json.loads(json_str)
        except json.JSONDecodeError:
            pass
    
    # If we still can't extract JSON, raise an exception
    raise ValueError(f"Could not extract valid JSON from: {text}")

# Router agent function
def router_agent(state: GraphState) ->  Dict[str, Any]:
    print("--- Entering Router Agent ---")
    max_retries = 3
    attempts = 0
    messages = list(state["messages"]) # Start with existing messages, if any

    model = initialize_model(use_90b=state["use_90b"], json_response=True)
    
    # Prepare initial messages if history is empty
    if not messages:
        print("Initializing message history.")
        human_content = [
            {"type": "text", "text": state['human_request']},
            {
                "type": "image_url",
                "image_url": {"url": f"data:{state['image_mime_type']};base64,{state['image_base64']}"},
            }
        ]
        initial_human_message = HumanMessage(content=human_content)
        system_message = SystemMessage(content=SYSTEM_PROMPTS["Router"]) # Ensure this prompt asks for JSON matching RouterInitialDecision
        messages.extend([system_message, initial_human_message])
    

    while attempts < max_retries:
        attempts += 1
        print(f"\nAttempt {attempts}/{max_retries}...")

        print("Calling LLM via API...")
        try:
            response = model.invoke(messages)
            print("LLM Response Received.")
            # Add AI response to history *immediately* for context in potential retries
            messages.append(AIMessage(content=response.content)) # Add the actual AIMessage object

            print("Raw LLM Response Content:")
            print(response.content)

            # --- Try parsing and validation ---
            print("Attempting to extract and validate JSON...")
            response_json = extract_json(response.content)
            print("JSON extracted successfully:")
            print(response_json)

            # Ensure analysis_required is a list (handle LLM variability)
            if "analysis_required" in response_json and isinstance(response_json["analysis_required"], str):
                 print("Adjusting analysis_required from string to list.")
                 response_json["analysis_required"] = [response_json["analysis_required"]]


            # Validate against the Pydantic model
            decision = RouterDecision.model_validate(response_json)
            print("Pydantic validation successful!")

            # --- Success Case ---
            # Return the updates to the state
            return {
                "device": decision.device,
                "analysis_required": [decision.target_element_type] if decision.target_element_type else [],
                "messages": messages, # Return the final message history
                "router_target_element_type": decision.target_element_type
            }

        except (ValueError, json.JSONDecodeError, Exception) as e: # Catch JSON errors and Pydantic validation errors
            print(f"Error during attempt {attempts}: {e}")
            if attempts >= max_retries:
                print("Maximum retries reached. Failing.")
                # Optionally raise the error or return a specific failure state
                return {"error": "Router failed after max retries",
                        "messages": messages
                }

            # --- Prepare Error Feedback for Retry ---
            print("Preparing error feedback for LLM retry...")
            error_feedback = (
                f"Your previous response could not be processed. "
                f"Error: {e}. "
                f"Please carefully review the initial request and the required JSON format "
                f"(device: 'ios'|'android', analysis_required: str) "
                f"and provide a valid JSON response. Ensure the entire response is only the JSON object."
                # Optional: Include Pydantic schema for more detail
                # f"Expected schema: {RouterInitialDecision.model_json_schema()}"
            )
            # Add the error feedback as a new HumanMessage for the next attempt
            messages.append(HumanMessage(content=error_feedback))
            print("Error feedback added to messages for next attempt.")

        # Loop continues for the next attempt

    # Should not be reached if max_retries > 0, but as a fallback
    print("Exiting router agent loop unexpectedly.")
    return {"messages": messages} # Return current messages if loop finishes weirdly

def button_agent_node(state: GraphState) -> Dict[str, Any]: # <-- Change here
    # ...
    agent_name = "Button"
    return call_special_agent_and_parse(agent_name, SystemMessage(content=SYSTEM_PROMPTS[agent_name]), state["messages"][1], Button, state["analysis_required"])

def checkbox_agent_node(state: GraphState) -> Dict[str, Any]: # <-- Change here
     # ...
    agent_name = "Checkbox"
    return call_special_agent_and_parse(agent_name, SystemMessage(content=SYSTEM_PROMPTS[agent_name]), state["messages"][1], CheckboxList, state["analysis_required"])


def calendar_agent_node(state: GraphState) -> Dict[str, Any]: # <-- Change here
    # ...
    agent_name = "Calendar"
    return call_special_agent_and_parse(agent_name, SystemMessage(content=SYSTEM_PROMPTS[agent_name]), state["messages"][1], Calendar, state["analysis_required"])


def textbox_agent_node(state: GraphState) -> Dict[str, Any]: # <-- Change here
    # ...
    agent_name = "Textbox"
    return call_special_agent_and_parse(agent_name, SystemMessage(content=SYSTEM_PROMPTS[agent_name]), state["messages"][1], Textbox, state["analysis_required"])


def url_agent_node(state: GraphState) -> Dict[str, Any]: # <-- Change here
    # ...
    agent_name = "Url"
    return call_special_agent_and_parse(agent_name, SystemMessage(content=SYSTEM_PROMPTS[agent_name]), state["messages"][1], URL, state["analysis_required"])


def icon_agent_node(state: GraphState) -> Dict[str, Any]: # <-- Change here
    # ...
    agent_name = "Icon"
    return call_special_agent_and_parse(agent_name, SystemMessage(content=SYSTEM_PROMPTS[agent_name]), state["messages"][1], Icon, state["analysis_required"])

def combobox_agent_node(state: GraphState) -> Dict[str, Any]: # <-- Change here
    # ...
    agent_name = "Combobox"
    return call_special_agent_and_parse(agent_name, SystemMessage(content=SYSTEM_PROMPTS[agent_name]), state["messages"][1], Combobox, state["analysis_required"])

def switch_agent_node(state: GraphState) -> Dict[str, Any]: # <-- Change here
    # ...
    agent_name = "Switch"
    return call_special_agent_and_parse(agent_name, SystemMessage(content=SYSTEM_PROMPTS[agent_name]), state["messages"][1], Switch, state["analysis_required"])
    

def call_special_agent_and_parse(agent_name: str, system_prompt:SystemMessage, human_request: HumanMessage, return_type:Type[BaseModel], current_list) -> Dict[str, Any]:
    result = specialized_agent(agent_name,  system_prompt, human_request, return_type)

        # 3. Process the result and prepare state updates
    update_dict = {}
    if "error" in result:
        print(f"Specialized agent for {agent_name} reported an error: {result['error']}")
        error_object = {
            "error": f"Error in {agent_name} agent",
            "details": result["error"],
        }
        update_dict["agent_analysis"] = json.dumps(error_object)
        # update_dict["messages"] = state["messages"] + [AIMessage(content=f"Error during {agent_name} analysis.")]
    else:
        update_dict["agent_analysis"] = json.dumps(result["decision"])
        # update_dict["messages"] = state["messages"] + [AIMessage(content=f"{agent_name} analysis complete.")]


    # 4. ALWAYS update analysis_required list
    # Use lower() for case-insensitive comparison if needed
    updated_needed = [item for item in current_list if item.lower() != agent_name.lower()]
    print(f"Updating analysis_required from {current_list} to {updated_needed}")
    update_dict["analysis_required"] = updated_needed

    # 5. Return the dictionary containing updates for GraphState
    return update_dict

# Specialized agent function
def specialized_agent(agent_name: str, agent_system_prompt: SystemMessage, human_prompt: HumanMessage, validation_model:Type[BaseModel]) -> Dict[str, Any]:
    print(f"--- Entering {agent_name} Agent ---")
    max_retries = 3
    attempts = 0
    messages = [agent_system_prompt, human_prompt]
    
    # Initialize the model with JSON response format
    model = initialize_model(use_90b=True, json_response=True)
    
    while attempts < max_retries:
        attempts += 1
        print(f"\nAttempt {attempts}/{max_retries}...")

        print(f"Calling {agent_name} LLM via API...")
        try:
            response = model.invoke(messages)
            # Add AI response to history *immediately* for context in potential retries
            messages.append(AIMessage(content=response.content)) # Add the actual AIMessage object

            print(f"Raw {agent_name} LLM Response Content:")
            print(response.content)

            # --- Try parsing and validation ---
            print("Attempting to extract and validate JSON...")
            response_json = extract_json(response.content)
            print("JSON extracted successfully:")
            print(response_json)


            # Validate against the Pydantic model
            decision = validation_model.model_validate(response_json)
            print("Pydantic validation successful!")

            # --- Success Case ---
            # Return the updates to the state
            return {
                "decision": decision.model_dump(mode='json', exclude_none=False),
                "messages": messages # Return the final message history
            }

        except (ValueError, json.JSONDecodeError, Exception) as e: # Catch JSON errors and Pydantic validation errors
            print(f"Error during {agent_name} attempt {attempts}: {e}")
            if attempts >= max_retries:
                print(f"{agent_name} maximum retries reached. Failing.")
                # Optionally raise the error or return a specific failure state
                return {
                    "error": f"{agent_name} agent failed after max retries: {e}",
                    "messages": messages
                }

            # --- Prepare Error Feedback for Retry ---
            print(f"Preparing error feedback for {agent_name} LLM retry...")
            error_feedback = (
                f"Your previous response could not be processed. "
                f"Error: {e}. "
                f"Please carefully review the initial request and the required JSON format "
                f"and provide a valid JSON response. Ensure the entire response is only the JSON object."
                # Optional: Include Pydantic schema for more detail
                # f"Expected schema: {RouterInitialDecision.model_json_schema()}"
            )
            # Add the error feedback as a new HumanMessage for the next attempt
            messages.append(HumanMessage(content=error_feedback))
            print("Error feedback added to messages for next attempt.")

        # Loop continues for the next attempt

    # Should not be reached if max_retries > 0, but as a fallback
    print("Exiting router agent loop unexpectedly.")
    return {"error": f"{agent_name} agent finished unexpectedly.", "messages": messages} # Return current messages if loop finishes weirdly


def decide_next_step(state: GraphState) -> str:
    """
    Determines the next specialist agent to call based on analysis_required,
    or signals completion if the list is empty.
    """
    print("--- Deciding Next Step ---")
    needed = state["analysis_required"]
    print(f"Analysis needed: {needed}")

    if not needed:
        print("Decision: All analyses complete. Routing to END.")
        return "__end__" # Special key indicating completion

    # Select the next agent type from the list
    next_agent_type = needed[0]
    print(f"Decision: Routing to '{next_agent_type}' agent.")
    return next_agent_type # e.g., "button", "checkbox"

def compare_lists_flexible(llm_list: List, golden_list: List, field_name: str) -> bool:
    if len(llm_list) != len(golden_list):
        return False
    can_sort_by_id = False
    if llm_list and golden_list:
        first_llm = llm_list[0]
        first_golden = golden_list[0]
        if isinstance(first_llm, dict) and isinstance(first_golden, dict) and 'id' in first_llm and 'id' in first_golden:
            can_sort_by_id = True
        elif hasattr(first_llm, 'id') and hasattr(first_golden, 'id'):
             can_sort_by_id = True
    if can_sort_by_id:
        try:
            llm_sorted = sorted(llm_list, key=lambda x: x['id'] if isinstance(x, dict) else x.id)
            golden_sorted = sorted(golden_list, key=lambda x: x['id'] if isinstance(x, dict) else x.id)
            return llm_sorted == golden_sorted
        except (TypeError, KeyError, AttributeError):
             pass
    return llm_list == golden_list


def compare_json_analysis_dict_vs_golden_str(
    llm_fields_dict: Optional[Dict[str, Any]], # LLM's analysis as a Python dictionary
    golden_analysis_json_str: str,
    expected_agent_type_for_golden_validation: Optional[str] = None # Optional: for validating golden JSON
) -> Tuple[float, Dict[str, str]]:
    """
    Compares LLM's analysis dictionary with a golden JSON string, field by field,
    based on the keys present in the golden JSON.
    """
    details = {}
    correct_field_count = 0
    total_field_count = 0

    if not llm_fields_dict: # If LLM produced no parsable analysis
        llm_fields_dict = {} # Treat as empty for comparison

    if not golden_analysis_json_str.strip():
        details["overall"] = "Golden JSON is empty."
        is_llm_empty = not bool(llm_fields_dict) # Check if the dict is empty
        if is_llm_empty:
            details["overall"] = "Match: Both Golden JSON and LLM output are effectively empty."
            return 1.0, details
        else:
            details["overall"] = "Mismatch: Golden JSON empty, LLM output not."
            return 0.0, details

    try:
        golden_data_dict = json.loads(golden_analysis_json_str)
    except json.JSONDecodeError as e:
        details["error"] = f"Invalid Golden JSON: {e}"
        return 0.0, details

    if not isinstance(golden_data_dict, dict):
        details["error"] = "Golden JSON is not a valid JSON object (dictionary)."
        return 0.0, details
    
    if not golden_data_dict: # Handles case where golden JSON is "{}"
        details["overall"] = "Golden JSON is an empty object."
        is_llm_empty = not bool(llm_fields_dict)
        if is_llm_empty:
            details["overall"] = "Match: Both Golden JSON and LLM output are effectively empty."
            return 1.0, details
        else:
            details["overall"] = "Mismatch: Golden JSON empty, but LLM output has data."
            return 0.0, details
        
    for golden_key, golden_value in golden_data_dict.items():
        total_field_count += 1
        field_comparison_key = f"Field '{golden_key}'"

        if golden_key not in llm_fields_dict:
            details[field_comparison_key] = "Mismatch (Key missing in LLM output)"
        else:
            llm_value = llm_fields_dict[golden_key]
            if isinstance(golden_value, list) and isinstance(llm_value, list):
                if compare_lists_flexible(llm_value, golden_value, golden_key):
                    details[field_comparison_key] = "Match"
                    correct_field_count += 1
                else:
                    details[field_comparison_key] = f"Mismatch (LLM: {llm_value}, Golden: {golden_value})"
            elif llm_value == golden_value: # Direct comparison for non-list types
                details[field_comparison_key] = "Match"
                correct_field_count += 1
            else:
                details[field_comparison_key] = f"Mismatch (LLM: {llm_value}, Golden: {golden_value})"

    if total_field_count == 0:
        accuracy = 1.0
        details["overall"] = "No fields in Golden JSON to compare."
    else:
        accuracy = correct_field_count / total_field_count

    return accuracy, details



def perform_comparisons(
    llm_device: Optional[str],
    llm_router_decision: Optional[str], # Router's decision (e.g., "Button", "None")
    llm_analysis_result_dict: Optional[Dict[str, Any]], # Parsed JSON from agent_analysis
    expected_os: str,
    expected_agent_type: str, # String like "Button", "Checkbox", or "None"
    golden_analysis_json_str: str
) -> Tuple[str, str, str]:
    """
    Performs the OS, Agent Type, and JSON Analysis comparisons.
    llm_analysis_result_dict is the parsed dictionary from state.agent_analysis.
    """
    # --- 1. OS Comparison ---
    os_result_str = ""
    if not llm_device:
        os_result_str = "Mismatch: LLM did not determine OS."
    elif llm_device.lower() == expected_os.lower():
        os_result_str = f"Match: Both are '{expected_os}'."
    else:
        os_result_str = f"Mismatch: LLM='{llm_device}', Expected='{expected_os}'."

    # --- 2. Agent Type Comparison ---
    agent_type_result_str = ""
    # Handle the "None" expectation
    expected_is_none = expected_agent_type == "None"
    llm_decision_is_none = llm_router_decision is None or llm_router_decision.lower() == "none"

    if expected_is_none and llm_decision_is_none:
         agent_type_result_str = "Match: Both correctly identified no specific agent needed."
    elif expected_is_none and not llm_decision_is_none:
         agent_type_result_str = f"Mismatch: Expected 'None', but LLM triggered '{llm_router_decision}'."
    elif not expected_is_none and llm_decision_is_none:
         agent_type_result_str = f"Mismatch: Expected '{expected_agent_type}', but LLM triggered 'None'."
    # Both expect a specific type, compare them (case-insensitive)
    elif expected_agent_type.lower() == llm_router_decision.lower():
        agent_type_result_str = f"Match: Both identified '{expected_agent_type}'."
    else:
        agent_type_result_str = f"Mismatch: Expected='{expected_agent_type}', LLM Triggered='{llm_router_decision}'."
    
    # --- 3. JSON Analysis Comparison ---
    analysis_result_str = "N/A"

    agent_types_match_and_specific_expected = (
        not expected_is_none and
        not llm_decision_is_none and
        expected_agent_type.lower() == llm_router_decision.lower()
    )

    if agent_types_match_and_specific_expected:
        if not llm_analysis_result_dict: # Check if the dict from agent_analysis is None or empty
             analysis_result_str = f"Mismatch: Agent type '{expected_agent_type}' matched, but no analysis data found in LLM state (agent_analysis was empty or unparsable)."
        else:
            # Now call compare_json_analysis with the llm_analysis_result_dict
            accuracy, details = compare_json_analysis_dict_vs_golden_str(
                llm_analysis_result_dict, # Pass the dictionary
                golden_analysis_json_str,
                expected_agent_type # Pass for context, e.g., validating golden JSON
            )
            if "error" in details:
                analysis_result_str = details["error"]
            else:
                analysis_result_str = f"Accuracy: {accuracy:.2f}\nDetails:\n" + "\n".join(
                    f"- {k}: {v}" for k, v in details.items()
                )
    # ... (rest of the N/A conditions for analysis_result_str remain the same) ...
    elif expected_is_none and llm_decision_is_none:
        analysis_result_str = "N/A (No specific agent analysis expected or triggered, as per match)"
    elif expected_is_none and not llm_decision_is_none:
        analysis_result_str = f"N/A (Expected no agent, but LLM triggered {llm_router_decision})"
    elif not expected_is_none and llm_decision_is_none:
        analysis_result_str = f"N/A (Expected {expected_agent_type}, but LLM triggered no agent)"
    else: # Agent types mismatched
        analysis_result_str = "N/A (Agent types mismatched, so analysis content not compared)"

    return os_result_str, agent_type_result_str, analysis_result_str




def run_and_compare(
    image_input, human_request, # Agent inputs
    expected_os, expected_agent_type, golden_analysis_json_str # Golden inputs
):
    print("--- Received Inputs ---")
    print(f"Expected OS: {expected_os}")
    print(f"Expected Agent Type: {expected_agent_type}")
    print(f"Golden JSON String:\n{golden_analysis_json_str}")
    if image_input is None:
        return "Error: No image provided.", "", "", ""
    try:
        final_state = process_image_with_graph(image_input, human_request)
        print(f"Type of final_state is {type(final_state)}")
        print(final_state)
        llm_device = final_state.get("device")
        llm_router_decision = final_state.get("router_target_element_type") # This is a string or None

        # Get the raw JSON string from the state
        llm_agent_analysis_str = final_state.get("agent_analysis")
        llm_analysis_result_dict = None # This will be the parsed dict from agent_analysis

        llm_output_display = "No specific agent analysis found in state."
        if llm_agent_analysis_str:
            try:
                llm_analysis_result_dict = json.loads(llm_agent_analysis_str)
                # Pretty print for display
                llm_output_display = json.dumps(llm_analysis_result_dict, indent=2)
            except json.JSONDecodeError:
                llm_output_display = f"Error: Could not parse agent_analysis JSON: {llm_agent_analysis_str}"
                # llm_analysis_result_dict remains None
    except Exception as e:
        print(f"Error during graph execution: {e}")
        return f"Error during graph execution: {e}", "", "", ""
    
    try:
        print(f"Type of analysis result is {type(llm_analysis_result_dict)}")
        print(f"Type of the golden json string is {type(golden_analysis_json_str)}")
        os_comparison_result, agent_type_comparison_result, analysis_comparison_result = perform_comparisons(
            llm_device,
            llm_router_decision, # Pass the router's decision string
            llm_analysis_result_dict, # Pass the parsed dictionary (or None)
            expected_os,
            expected_agent_type,
            golden_analysis_json_str
        )
    except Exception as e:
         print(f"Error during comparison: {e}")
         os_comparison_result = "Comparison Error"
         agent_type_comparison_result = "Comparison Error"
         analysis_comparison_result = f"Error during comparison: {e}"

    return (
        llm_output_display,
        os_comparison_result,
        agent_type_comparison_result,
        analysis_comparison_result
    )

# Function to process the image through our agent graph
def process_image_with_graph(image, human_request) -> dict: # model_choice is removed
    try:
        # Determine which model to use
        use_90b = True #set to True since for now we use only 1 model
        
        # Extract the mime type, and base64 representation, of the PIL image.
        buffered = io.BytesIO()
        image_format = image.format.lower() if image.format else "png"
        # Get the MIME type
        mime_type = f"image/{image_format}"
        image.save(buffered, format=image_format)
        img_byte = buffered.getvalue()
        image_base64 = base64.b64encode(img_byte).decode('utf-8')
        
        # Initialize the state
        initial_state: GraphState = {
            "image_base64": image_base64,
            "image_mime_type": mime_type,
            "use_90b": use_90b,
            "human_request": human_request,
            "device": None,
            "analysis_required" : [],
            "router_target_element_type": None,
            "agent_analysis": None,
            "messages": [], #Initialize as empty
            "final_response" : None
        }
        
        # Build and run the graph
        workflow = build_graph()
        print("Graph has been compiled.")
        final_state = workflow.invoke(initial_state)
        return final_state
    
    except Exception as e:
        return f"Error: {str(e)}", "Error processing image", "{}"

# Build the LangGraph
def build_graph():
    # Define the graph
    builder = StateGraph(GraphState)
    # Add nodes
    builder.add_node("router_agent", router_agent)
    builder.set_entry_point("router_agent")
    builder.add_node("decider", lambda state: None)
    builder.add_edge("router_agent", "decider")
    
    builder.add_node("Calendar", calendar_agent_node)
    builder.add_node("Icon", icon_agent_node)
    builder.add_node("Combobox", combobox_agent_node)
    builder.add_node("Url", url_agent_node)
    builder.add_node("Button", button_agent_node)
    builder.add_node("Textbox", textbox_agent_node)
    builder.add_node("Switch", switch_agent_node)
    builder.add_node("Checkbox", checkbox_agent_node)
    # Set the entry point
    
    builder.add_conditional_edges(
        "decider",         # Source node is now 'decider'
        decide_next_step,  # Function that returns the key of the next node
        {
            # Map the return value of decide_next_step to the next node's key
            "Calendar": "Calendar",
            "Icon": "Icon",
            "Combobox": "Combobox",
            "Url": "Url",
            "Button": "Button",
            "Textbox": "Textbox",
            "Switch": "Switch", 
            "Checkbox": "Checkbox",
            "__end__": END  # Special key mapping to the end of the graph
        }
    )
    builder.add_edge("Calendar", "decider")
    builder.add_edge("Icon", "decider")
    builder.add_edge("Combobox", "decider")
    builder.add_edge("Url", "decider")
    builder.add_edge("Button", "decider")
    builder.add_edge("Textbox", "decider")
    builder.add_edge("Switch", "decider")
    builder.add_edge("Checkbox", "decider")

    # Compile the graph
    return builder.compile()


def flag_example(
    image, request, exp_os, exp_agent, golden, llm, os_cmp, agent_cmp,
    analysis, reason
):
    os.makedirs("flagged_examples", exist_ok=True)
    uid = uuid.uuid4().hex
    # serialize image as base64
    buf = io.BytesIO()
    image.save(buf, format="PNG")
    img_b64 = base64.b64encode(buf.getvalue()).decode()
    data = {
        "image": img_b64,
        "request": request,
        "expected_os": exp_os,
        "expected_agent_type": exp_agent,
        "golden_json": golden,
        "llm_json": llm,
        "os_comparison": os_cmp,
        "agent_type_comparison": agent_cmp,
        "analysis_accuracy": analysis,
        "flag_reason": reason,
    }
    with open(f"flagged_examples/{uid}.json", "w") as f:
        json.dump(data, f, indent=2)
    return "✅ Example flagged!"

def list_flagged_files():
    """Return a sorted list of all .json filenames in flagged_examples/"""
    folder = "flagged_examples"
    if not os.path.isdir(folder):
        return []
    return sorted(f for f in os.listdir(folder) if f.endswith(".json"))

def load_flagged_json(filename):
    """Given a filename, load and pretty-print its JSON contents."""
    path = os.path.join("flagged_examples", filename)
    try:
        with open(path, "r") as f:
            data = json.load(f)
        return json.dumps(data, indent=2)
    except Exception as e:
        return f"Error loading {filename}: {e}"

def load_flagged_examples_for_gallery():
    """
    Scans the `flagged_examples/` folder for .json files,
    decodes each image, thumbnails it, and returns a list of
    (PIL.Image, caption) tuples for display in a Gallery.
    """
    folder = "flagged_examples"
    if not os.path.isdir(folder):
        return []
    items = []
    for fname in sorted(os.listdir(folder)):
        if not fname.endswith(".json"):
            continue
        path = os.path.join(folder, fname)
        with open(path, "r") as f:
            data = json.load(f)
        # Decode base64 → PIL Image
        img_bytes = base64.b64decode(data["image"])
        img = Image.open(io.BytesIO(img_bytes))
        img.thumbnail((100, 100))
        # Build a small markdown caption
        lines = []
        for k, v in data.items():
            if k == "image":
                continue
            # pretty‐print nested JSON if needed
            val = json.dumps(v, indent=2) if isinstance(v, dict) else v
            lines.append(f"**{k.replace('_',' ').title()}:** {val}")
        caption = "\n\n".join(lines)
        items.append((img, caption))
    return items

def load_flagged_examples_html():
    """
    Scans `flagged_examples/` for .json files, decodes each image,
    and builds a chunk of HTML where each example is rendered as:
      [thumbnail]   [key: value<br>key: value<br>…]
    """
    folder = "flagged_examples"
    if not os.path.isdir(folder):
        return "<p><em>No flagged examples found.</em></p>"

    snippets = []
    for fname in sorted(os.listdir(folder)):
        if not fname.endswith(".json"):
            continue
        path = os.path.join(folder, fname)
        data = json.load(open(path))

        # We have the raw base64 from your saved JSON:
        img_b64 = data["image"]

        # Optionally re-decode + resize for even better performance:
        raw = base64.b64decode(img_b64)
        img = Image.open(io.BytesIO(raw))
        img.thumbnail((400, 800))  # keep aspect ratio, max width=400px

        # Re-encode to base64 so we can embed the resized thumbnail:
        buf = io.BytesIO()
        img.save(buf, format="PNG")
        thumb_b64 = base64.b64encode(buf.getvalue()).decode()

        # Build metadata HTML
        meta_lines = []
        for k, v in data.items():
            if k == "image":
                continue
            pretty = json.dumps(v, indent=2) if isinstance(v, dict) else v
            meta_lines.append(f"<p><strong>{k.replace('_',' ').title()}:</strong> {pretty}</p>")

        snippet = f"""
        <div style="
          display: flex;
          align-items: flex-start;
          margin-bottom: 1.5rem;
          border-bottom: 1px solid #444;
          padding-bottom: 1rem;
        ">
          <img
            src="data:image/png;base64,{thumb_b64}"
            style="max-width: 300px; width: 100%; height: auto; margin-right: 1rem; border:1px solid #666;"
          />
          <div style="color: #eee; font-size: 0.9rem; line-height:1.4;">
            <p><em>Filename: {fname}</em></p>
            {"".join(meta_lines)}
          </div>
        </div>
        """
        snippets.append(snippet)

    # Wrap everything in a scrollable container
    html = f"""
    <div style="
      max-height: 80vh;
      overflow-y: auto;
      padding-right: 1rem;
    ">
      {''.join(snippets)}
    </div>
    """
    return html

# Create Gradio interface
with gr.Blocks() as demo:
    with gr.Tabs():
        with gr.TabItem("Agentic UI Analysis"):
            gr.Markdown("# Agentic UI Analysis & Evaluation")

            with gr.Row():
                with gr.Column(scale=1):
                    gr.Markdown("## Agent Inputs")
                    input_image = gr.Image(
                        type="pil", label="Upload Screenshot"
                    )
                    input_request = gr.Textbox(
                        lines=2,
                        label="Human Request",
                        placeholder="e.g., Click the save button",
                    )

                    gr.Markdown("## Golden Inputs (for Evaluation)")
                    input_expected_os = gr.Radio(
                        ["ios", "android"],
                        label="Expected OS",
                        value="android",
                    )
                    input_expected_agent_type = gr.Dropdown(
                        choices=[
                            "Button",
                            "Checkbox",
                            "Calendar",
                            "Icon",
                            "Combobox",
                            "Url",
                            "Textbox",
                            "Switch",
                            "None",
                        ],
                        label="Expected Agent Type",
                        value="None",
                    )
                    input_golden_json = gr.Code(
                        language="json",
                        lines=10,
                        label="Expected JSON Analysis Output "
                              "(for the specific agent type)",
                    )

                    run_button = gr.Button("Run Analysis & Compare")

                with gr.Column(scale=1):
                    gr.Markdown("## Agent Output")
                    output_llm_json = gr.Code(
                        language="json",
                        label="LLM Analysis JSON",
                        interactive=False,
                    )

                    gr.Markdown("## Evaluation Results")
                    output_os_comparison = gr.Textbox(
                        label="OS Classification Accuracy",
                        interactive=False,
                    )
                    output_agent_type_comparison = gr.Textbox(
                        label="Agent Type Trigger Accuracy",
                        interactive=False,
                    )
                    output_analysis_accuracy = gr.Textbox(
                        lines=5,
                        label="JSON Analysis Accuracy",
                        interactive=False,
                    )

            run_button.click(
                fn=run_and_compare,
                inputs=[
                    input_image,
                    input_request,
                    input_expected_os,
                    input_expected_agent_type,
                    input_golden_json,
                ],
                outputs=[
                    output_llm_json,
                    output_os_comparison,
                    output_agent_type_comparison,
                    output_analysis_accuracy,
                ],
            )

            flag_reason = gr.Dropdown(
                choices=[
                    "Wrong OS Classification",
                    "Wrong Agent Type Classification",
                    "Incorrect JSON Analysis",
                    "Other",
                ],
                label="Flag Reason",
            )
            flag_button = gr.Button("Flag This Run")

            flag_status = gr.Textbox(
                label="Flag Status", interactive=False
            )

            flag_button.click(
                fn=flag_example,
                inputs=[
                    input_image,
                    input_request,
                    input_expected_os,
                    input_expected_agent_type,
                    input_golden_json,
                    output_llm_json,
                    output_os_comparison,
                    output_agent_type_comparison,
                    output_analysis_accuracy,
                    flag_reason,
                ],
                outputs=flag_status,
            )

        with gr.TabItem("Flagged Examples"):
            gr.Markdown("## Browse Flagged Examples")
            refresh_btn = gr.Button("Refresh List")
            html_view = gr.HTML(value=load_flagged_examples_html())

            # Re-scan & re-render on demand
            refresh_btn.click(
                fn=load_flagged_examples_html,
                inputs=None,
                outputs=html_view
            )

if __name__ == "__main__":
    demo.launch()<|MERGE_RESOLUTION|>--- conflicted
+++ resolved
@@ -15,14 +15,8 @@
 import operator
 from langchain_core.runnables import RunnablePassthrough, RunnableLambda
 from langgraph.graph import StateGraph, END
-<<<<<<< HEAD
 from models import GraphState, RouterInitialDecision, RouterDecision, ButtonList, CheckboxList, ComboboxList, IconList, SwitchList, TextboxList, URLList, CalendarList, Button, Checkbox, Combobox, Icon, Switch, Textbox, URL, Calendar, CheckboxPayload
-
-=======
-from models import GraphState, RouterInitialDecision, RouterDecision, ButtonList, CheckboxList, ComboboxList, IconList, SwitchList, TextboxList, URLList, CalendarList, Button, Checkbox, Combobox, Icon, Switch, Textbox, URL, Calendar
 from PIL import Image
->>>>>>> ad01360e
- 
 from langchain_core.prompts import ChatPromptTemplate
 
 # Load environment variables from .env file
